from amuse.lab import *
import numpy
from amuse.couple.bridge import Bridge
from amuse.community.fractalcluster.interface import new_fractal_cluster_model
from matplotlib import pyplot
import gzip
import copy
from scipy import interpolate


def column_density(r):
    rd = 0.1 | units.AU
    rc = 10 | units.AU
    Md = 1 | units.MSun

    #if r < rd:
    #    return 1E-12

    Sigma_0 = Md / (2 * numpy.pi * rc**2 * (1 - numpy.exp(-rd/rc)))
    Sigma = Sigma_0 * (r/rc) * numpy.exp(-r/rc)
    return Sigma


def main():
    disk = vader(redirection='none')
    disk.initialize_code()
    disk.initialize_keplerian_grid(
        128,  # Number of cells
        True,  # Linear?
        0.1 | units.AU,  # Rmin
        10 | units.AU,  # Rmax
        1 | units.MSun  # Mass
    )

    disk.parameters.verbosity = 1

    sigma = column_density(disk.grid.r)
    disk.grid.column_density = sigma

    # The pressure follows the ideal gas law with a mean molecular weight of 2.33 hydrogen masses.
    # Since gamma ~ 1, this should not influence the simulation
    mH = 1.008 * constants.u
    T = 100. | units.K
    disk.grid.pressure = sigma * constants.kB * T / (2.33 * mH)

    print((disk.grid.area * disk.grid.column_density).sum())
    print disk.grid.r
    less = [disk.grid.r > 10E13 | units.cm]# = 1E-8 | units.g / (units.cm)**2
    print less
    #disk.grid.column_density[less] = 1
    for x in range(len(disk.grid.column_density)):
        if disk.grid.r[x] > 10E13 | units.cm:
            print "yes"
            disk.grid[x].column_density = 1E-12 | units.g / (units.cm)**2.0
<<<<<<< HEAD
<<<<<<< HEAD
    print(disk.grid.column_density)"""
    disk.evolve_model(0.02 | units.Myr)
    pyplot.plot(numpy.array(disk.grid.r.value_in(units.AU)), numpy.array(disk.grid.column_density.value_in(units.g / (units.cm)**2)))
    pyplot.show()
=======
=======
>>>>>>> parent of f1e8014... wrote script to parallelize vader codes but need to test it. Also addiing functions from 2disktest to vader_cluster (like FUV_fit, interpolation for grid, etc)
    print(disk.grid.column_density)
    disk.evolve_model(0.04 | units.Myr)
    #print(disk.grid.mass_source_difference)
    print((disk.grid.area * disk.grid.column_density).sum())
<<<<<<< HEAD
>>>>>>> parent of f1e8014... wrote script to parallelize vader codes but need to test it. Also addiing functions from 2disktest to vader_cluster (like FUV_fit, interpolation for grid, etc)
=======
>>>>>>> parent of f1e8014... wrote script to parallelize vader codes but need to test it. Also addiing functions from 2disktest to vader_cluster (like FUV_fit, interpolation for grid, etc)
    disk.stop()


if __name__ == '__main__':
    main()<|MERGE_RESOLUTION|>--- conflicted
+++ resolved
@@ -52,23 +52,20 @@
         if disk.grid.r[x] > 10E13 | units.cm:
             print "yes"
             disk.grid[x].column_density = 1E-12 | units.g / (units.cm)**2.0
-<<<<<<< HEAD
-<<<<<<< HEAD
+
+
     print(disk.grid.column_density)"""
     disk.evolve_model(0.02 | units.Myr)
     pyplot.plot(numpy.array(disk.grid.r.value_in(units.AU)), numpy.array(disk.grid.column_density.value_in(units.g / (units.cm)**2)))
     pyplot.show()
-=======
-=======
->>>>>>> parent of f1e8014... wrote script to parallelize vader codes but need to test it. Also addiing functions from 2disktest to vader_cluster (like FUV_fit, interpolation for grid, etc)
+
+
+
     print(disk.grid.column_density)
     disk.evolve_model(0.04 | units.Myr)
     #print(disk.grid.mass_source_difference)
     print((disk.grid.area * disk.grid.column_density).sum())
-<<<<<<< HEAD
->>>>>>> parent of f1e8014... wrote script to parallelize vader codes but need to test it. Also addiing functions from 2disktest to vader_cluster (like FUV_fit, interpolation for grid, etc)
-=======
->>>>>>> parent of f1e8014... wrote script to parallelize vader codes but need to test it. Also addiing functions from 2disktest to vader_cluster (like FUV_fit, interpolation for grid, etc)
+
     disk.stop()
 
 
