from amuse.lab import *
import numpy
from amuse.couple.bridge import Bridge
from amuse.community.fractalcluster.interface import new_fractal_cluster_model
from matplotlib import pyplot
import gzip
import copy
from scipy import interpolate


def column_density(r):
    rd = 0.1 | units.AU
    rc = 10 | units.AU
    Md = 1 | units.MSun

    #if r < rd:
    #    return 1E-12

    Sigma_0 = Md / (2 * numpy.pi * rc**2 * (1 - numpy.exp(-rd/rc)))
    Sigma = Sigma_0 * (r/rc) * numpy.exp(-r/rc)
    return Sigma


def initialize_vader_code(r_min, r_max, disk_mass, n_cells=128, linear=True):
    """ Initialize vader code for given parameters.

    :param r_min: minimum radius of disk. Must have units.AU
    :param r_max: (maximum) radius of disk. Must have units.AU
    :param disk_mass: disk mass. Must have units.MSun
    :param n_cells: number of cells for grid
    :param linear: linear interpolation
    :return: instance of vader code
    """
    disk = vader(redirection='none')
    disk.initialize_code()
    disk.initialize_keplerian_grid(
        n_cells,  # Number of cells
        linear,  # Linear?
        r_min,  # Rmin
        r_max,  # Rmax
        disk_mass  # Mass
    )

    disk.parameters.verbosity = 1

    sigma = column_density(disk.grid.r)
    disk.grid.column_density = sigma

    # The pressure follows the ideal gas law with a mean molecular weight of 2.33 hydrogen masses.
    # Since gamma ~ 1, this should not influence the simulation
    mH = 1.008 * constants.u
    T = 100. | units.K
    disk.grid.pressure = sigma * constants.kB * T / (2.33 * mH)

    return disk


<<<<<<< HEAD
<<<<<<< HEAD
def remote_worker_code(dt):
    code = code_queue.get()
    evolve_single_disk(code, dt)
    code_queue.task_done()


def evolve_parallel_disks(codes, dt):
    for ci in codes:
        code_queue.put(ci)
    n_cpu = multiprocessing.cpu_count()
    for i in range(n_cpu):
        th = threading.Thread(target=remote_worker_code, args=[dt])
        th.daemon = True
        th.start()
    code_queue.join() 	    # block until all tasks are done


def evolve_single_disk(code, time):
    disk = code
    disk.evolve_model(time)
    disk.stop()


def distance(star1, star2):
    """ Return distance between star1 and star2

    :param star1:
    :param star2:
    :return:
    """
    return numpy.sqrt((star2.x - star1.x)**2 + (star2.y - star1.y)**2 + (star2.z - star1.z)**2)


def radiation_at_distance(rad, R):
    """ Return radiation rad at distance R

    :param rad: total radiation of star in erg/s
    :param R: distance in cm
    :return: radiation of star at distance R, in erg * s^-1 * cm^-2
    """
    return rad / (4 * numpy.pi * R**2) | (units.erg / (units.s * units.cm**2))


def find_indices(column, val):
    """
    Return indices of column values in between which val is located.
    Return i,j such that column[i] < val < column[j]

    :param column: column where val is to be located
    :param val: number to be located in column
    :return: i, j indices
    """

    # The largest element of column less than val
    try:
        value_below = column[column < val].max()
    except ValueError:
        # If there are no values less than val in column, return smallest element of column
        value_below = column.min()
    # Find index
    index_i = numpy.where(column == value_below)[0][0]

    # The smallest element of column greater than val
    try:
        value_above = column[column > val].min()
    except ValueError:
        # If there are no values larger than val in column, return largest element of column
        value_above = column.max()
    # Find index
    index_j = numpy.where(column == value_above)[0][0]

    return int(index_i), int(index_j)


def luminosity_fit(mass):
    """
    Return stellar luminosity (in LSun) for corresponding mass, as calculated with Martijn's fit

    :param mass: stellar mass in MSun
    :return: stellar luminosity in LSun
    """
    if 0.12 < mass < 0.24:
        return (1.70294E16 * numpy.power(mass, 42.557)) | units.LSun
    elif 0.24 < mass < 0.56:
        return (9.11137E-9 * numpy.power(mass, 3.8845)) | units.LSun
    elif 0.56 < mass < 0.70:
        return (1.10021E-6 * numpy.power(mass, 12.237)) | units.LSun
    elif 0.70 < mass < 0.91:
        return (2.38690E-4 * numpy.power(mass, 27.199)) | units.LSun
    elif 0.91 < mass < 1.37:
        return (1.02477E-4 * numpy.power(mass, 18.465)) | units.LSun
    elif 1.37 < mass < 2.07:
        return (9.66362E-4 * numpy.power(mass, 11.410)) | units.LSun
    elif 2.07 < mass < 3.72:
        return (6.49335E-2 * numpy.power(mass, 5.6147)) | units.LSun
    elif 3.72 < mass < 10.0:
        return (6.99075E-1 * numpy.power(mass, 3.8058)) | units.LSun
    elif 10.0 < mass < 20.2:
        return (9.73664E0 * numpy.power(mass, 2.6620)) | units.LSun
    elif 20.2 < mass:
        return (1.31175E2 * numpy.power(mass, 1.7974)) | units.LSun
    else:
        return 0 | units.LSun


def periastron_distance(stars):
    """ Return the periastron distance of two encountering stars.
    :param stars: pair of encountering stars.
    :return: periastron distance of the encounter.
    """
    # Standard gravitational parameter
    mu = constants.G * stars.mass.sum()

    # Position vector from one star to the other
    r = stars[0].position - stars[1].position

    # Relative velocity between the stars
    v = stars[0].velocity - stars[1].velocity

    # Energy
    E = (v.length()) ** 2 / 2 - mu / r.length()

    # Semi-major axis
    a = -mu / 2 / E

    # Semi-latus rectum
    p = (np.cross(r.value_in(units.AU),
                  v.value_in(units.m / units.s)) | units.AU * units.m / units.s).length() ** 2 / mu

    # Eccentricity
    e = np.sqrt(1 - p / a)

    # Periastron distance
    return p / (1 + e)


def resolve_encounter(stars, time, mass_factor_exponent=0.2, truncation_parameter=1. / 3, gamma=1, verbose=False):
    """Resolve encounter between two stars. Changes radius and mass of the stars' disks according to eqs. in paper.
    :param stars: pair of encountering stars.
    :param time: time at which encounter occurs.
    :param mass_factor_exponent: exponent characterizing truncation mass dependence in a stellar encounter (eq. 13).
    :param truncation_parameter: factor characterizing the size of circumstellar disks after an encounter (eq. 13).
    :param gamma: radial viscosity dependence exponent.
    :param verbose: verbose option for debugging.
    """
    # For debugging
    if verbose:
        print(time.value_in(units.yr), stars.mass.value_in(units.MSun))

    closest_approach = periastron_distance(stars)

    # Check each star
    for i in range(2):
        truncation_radius = closest_approach * truncation_parameter * \
                            ((stars[i].mass / stars[1 - i].mass) ** mass_factor_exponent)

        if stars[i].closest_encounter > closest_approach:  # This is the star's closest encounter so far
            stars[i].closest_encounter = closest_approach

        if stars[i].strongest_truncation > truncation_radius:  # This is the star's strongest truncation so far
            stars[i].strongest_truncation = truncation_radius

        R_disk = disk_characteristic_radius(stars[i], time, gamma)
        stars[i].radius = 0.49 * closest_approach  # So that we don't detect this encounter in the next time step

        if truncation_radius < R_disk:
            stars[i].stellar_mass += stars[i].initial_disk_mass - disk_mass(stars[i], time, gamma)
            stars[i].initial_disk_mass = 1.58 * disk_mass_within_radius(stars[i], time, truncation_radius, gamma)
            stars[i].viscous_timescale *= (truncation_radius
                                           / stars[i].initial_characteristic_disk_radius) ** (2 - gamma)
            stars[i].initial_characteristic_disk_radius = truncation_radius
            stars[i].last_encounter = time



=======
>>>>>>> parent of f1e8014... wrote script to parallelize vader codes but need to test it. Also addiing functions from 2disktest to vader_cluster (like FUV_fit, interpolation for grid, etc)
=======
>>>>>>> parent of f1e8014... wrote script to parallelize vader codes but need to test it. Also addiing functions from 2disktest to vader_cluster (like FUV_fit, interpolation for grid, etc)
def main(N, Rvir, Qvir, alpha, R, gas_presence, gas_expulsion, gas_expulsion_onset, gas_expulsion_timescale,
         t_ini, t_end, save_interval, run_number, save_path,
         gamma=1,
         mass_factor_exponent=0.2,
         truncation_parameter=1. / 3,
         gas_to_stars_mass_ratio=2.0,
         gas_to_stars_plummer_radius_ratio=1.0,
         plummer_radius=0.5 | units.parsec,
         dt=2000 | units.yr,
         temp_profile=0.5,
         Rref=1.0 | units.AU,
         Tref=280 | units.K,
         mu=2.3 | units.g / units.mol,
         filename=''):

    t_end = t_end | units.Myr

    max_stellar_mass = 100 | units.MSun
    stellar_masses = new_kroupa_mass_distribution(N, max_stellar_mass)  # , random=False)
    converter = nbody_system.nbody_to_si(stellar_masses.sum(), Rvir)
    stars = new_plummer_model(N, converter)
    stars.scale_to_standard(converter, virial_ratio=Qvir)

    stars.stellar_mass = stellar_masses

    # Bright stars: no disks; emit FUV radiation
    #bright_stars = [s for s in stars if s.stellar_mass.value_in(units.MSun) > 1.9]
    bright_stars = stars[stars.stellar_mass.value_in(units.MSun) > 1.9]

    # Small stars: with disks; radiation not considered
    #small_stars = [s for s in stars if s.stellar_mass.value_in(units.MSun) < 1.9]
    small_stars = stars[stars.stellar_mass.value_in(units.MSun) < 1.9]

    bright_stars.disk_mass = 0 | units.MSun
    small_stars.disk_mass = 0.1 * small_stars.stellar_mass

    print bright_stars.disk_mass
    print small_stars.disk_mass


    """disk_masses = 0.1 * stellar_masses
    converter = nbody_system.nbody_to_si(stellar_masses.sum() + disk_masses.sum(), Rvir)

    stars = new_plummer_model(N, converter)
    stars.scale_to_standard(converter, virial_ratio=Qvir)

    print("stellar masses: ", stellar_masses)

    stars.mass = stellar_masses
    stars.initial_characteristic_disk_radius = 30 * (stars.mass.value_in(units.MSun) ** 0.5) | units.AU
    stars.disk_radius = stars.initial_characteristic_disk_radius
    print stars.disk_radius
    stars.initial_disk_mass = disk_masses
    stars.disk_mass = stars.initial_disk_mass
    stars.total_star_mass = stars.initial_disk_mass + stars.mass
    stars.viscous_timescale = viscous_timescale(stars, alpha, temp_profile, Rref, Tref, mu, gamma)
    stars.last_encounter = 0.0 | units.yr

    # Bright star
    stars[2].mass = 5 | units.MSun
    stars[2].initial_characteristic_disk_radius = 0 | units.AU
    stars[2].initial_disk_mass = 0 | units.MSun
    stars[2].total_star_mass = stars[2].mass
    stars[2].viscous_timescale = 0 | units.yr
<<<<<<< HEAD

<<<<<<< HEAD
    print "creating codes..."

    # Create individual instances of vader codes for each disk
    for s in small_stars:
        #s_code = initialize_vader_code(r_min, s.disk_radius, s.disk_mass)
        s_code = initialize_vader_code(r_min, 10 | units.AU, s.disk_mass)
        disk_codes.append(s_code)

    print disk_codes[0].grid.column_density
    print "codes created. going to evolve..."

    evolve_parallel_disks(disk_codes, 0.04 | units.Myr)

    print "evolved"
    #print disk_codes[0].grid.column_density


    # Start gravity code, add all stars
=======
    # print("star.mass: ", stars.mass)
    # print("star.mass: ", stars.mass.value_in(units.MSun))

    stellar = SeBa()
    stellar.parameters.metallicity = 0.02
    # stellar.particles.add_particles(Particles(mass=stars.stellar_mass))
    stellar.particles.add_particles(stars)

    print("star.mass: ", stars.mass.value_in(units.MSun))

    initial_luminosity = stellar.particles.luminosity
    stars.luminosity = initial_luminosity
    stars.temperature = stellar.particles.temperature
    dt = 5 | units.Myr

    print("L(t=0 Myr) = {0}".format(initial_luminosity))
    print("R(t=0 Myr) = {0}".format(stellar.particles.radius.in_(units.RSun)))
    print("m(t=0 Myr) = {0}".format(stellar.particles.mass.in_(units.MSun)))
    print("Temp(t=0 Myr) = {0}".format(stellar.particles[2].temperature.in_(units.K)))

    channel_to_framework = stellar.particles.new_channel_to(stars)
    write_set_to_file(stars, 'results/0.hdf5', 'amuse')

    # temp, temp2 = [], []
    lower_limit, upper_limit = 1000, 3000  # Limits for FUV, in Angstrom
    fuv_filename_base = "p00/t{0}g{1}p00k2.flx.gz"
    g = "00"

>>>>>>> parent of f1e8014... wrote script to parallelize vader codes but need to test it. Also addiing functions from 2disktest to vader_cluster (like FUV_fit, interpolation for grid, etc)
=======

    # print("star.mass: ", stars.mass)
    # print("star.mass: ", stars.mass.value_in(units.MSun))

    stellar = SeBa()
    stellar.parameters.metallicity = 0.02
    # stellar.particles.add_particles(Particles(mass=stars.stellar_mass))
    stellar.particles.add_particles(stars)

    print("star.mass: ", stars.mass.value_in(units.MSun))

    initial_luminosity = stellar.particles.luminosity
    stars.luminosity = initial_luminosity
    stars.temperature = stellar.particles.temperature
    dt = 5 | units.Myr

    print("L(t=0 Myr) = {0}".format(initial_luminosity))
    print("R(t=0 Myr) = {0}".format(stellar.particles.radius.in_(units.RSun)))
    print("m(t=0 Myr) = {0}".format(stellar.particles.mass.in_(units.MSun)))
    print("Temp(t=0 Myr) = {0}".format(stellar.particles[2].temperature.in_(units.K)))

    channel_to_framework = stellar.particles.new_channel_to(stars)
    write_set_to_file(stars, 'results/0.hdf5', 'amuse')

    # temp, temp2 = [], []
    lower_limit, upper_limit = 1000, 3000  # Limits for FUV, in Angstrom
    fuv_filename_base = "p00/t{0}g{1}p00k2.flx.gz"
    g = "00"

>>>>>>> parent of f1e8014... wrote script to parallelize vader codes but need to test it. Also addiing functions from 2disktest to vader_cluster (like FUV_fit, interpolation for grid, etc)
    gravity = ph4(converter)
    gravity.parameters.timestep_parameter = 0.01
    gravity.parameters.epsilon_squared = (100 | units.AU) ** 2
    gravity.particles.add_particles(stars)

    channel_from_stellar_to_framework \
        = stellar.particles.new_channel_to(stars)
    channel_from_stellar_to_gravity \
        = stellar.particles.new_channel_to(gravity.particles)
    channel_from_gravity_to_framework \
        = gravity.particles.new_channel_to(stars)
<<<<<<< HEAD

    Etot_init = gravity.kinetic_energy + gravity.potential_energy
    dE_gr = 0 | Etot_init.unit
    time = 0.0 | t_end.unit
    dt = stellar.particles.time_step.amin()

=======

    Etot_init = gravity.kinetic_energy + gravity.potential_energy
    dE_gr = 0 | Etot_init.unit
    time = 0.0 | t_end.unit
    dt = stellar.particles.time_step.amin()

>>>>>>> parent of f1e8014... wrote script to parallelize vader codes but need to test it. Also addiing functions from 2disktest to vader_cluster (like FUV_fit, interpolation for grid, etc)
    # Bright stars: no disks; emit FUV radiation
    bright_stars = [s for s in stars if s.mass.value_in(units.MSun) > 3]

    # Small stars: with disks; radiation not considered
    small_stars = [s for s in stars if s.mass.value_in(units.MSun) < 3]

    print "INIT:"
    print stars.x
    print stars.y
    print stars.z
    initx, inity, initz = copy.deepcopy(stars.x), copy.deepcopy(stars.y), copy.deepcopy(stars.z)

    # Read FRIED grid
    grid = numpy.loadtxt('friedgrid.dat', skiprows=2)

    # Getting only the useful parameters from the grid (not including Mdot)
    FRIED_grid = grid[:, [0, 1, 2, 4]]
    grid_log10Mdot = grid[:, 5]

    grid_stellar_masses = FRIED_grid[:, 0]
    grid_FUV = FRIED_grid[:, 1]
    grid_disk_mass = FRIED_grid[:, 2]
    grid_disk_radius = FRIED_grid[:, 3]"""

    """print((disk.grid.area * disk.grid.column_density).sum())
    print disk.grid.r
    less = [disk.grid.r > 10E13 | units.cm]# = 1E-8 | units.g / (units.cm)**2
    print less
    #disk.grid.column_density[less] = 1
    for x in range(len(disk.grid.column_density)):
        if disk.grid.r[x] > 10E13 | units.cm:
            print "yes"
            disk.grid[x].column_density = 1E-12 | units.g / (units.cm)**2.0
    print(disk.grid.column_density)
    disk.evolve_model(0.04 | units.Myr)
    #print(disk.grid.mass_source_difference)
    print((disk.grid.area * disk.grid.column_density).sum())
    disk.stop()"""

def new_option_parser():
    from amuse.units.optparse import OptionParser
    result = OptionParser()

    # Simulation parameters
    result.add_option("-n", dest="run_number", type="int", default=0,
                      help="run number [%default]")
    result.add_option("-s", dest="save_path", type="string", default='.',
                      help="path to save the results [%default]")
    result.add_option("-i", dest="save_interval", type="int", default=50000 | units.yr,
                      help="time interval of saving a snapshot of the cluster [%default]")

    # Cluster parameters
    result.add_option("-N", dest="N", type="int", default=2000,
                      help="number of stars [%default]")
    result.add_option("-R", dest="Rvir", type="float",
                      unit=units.parsec, default=0.5,
                      help="cluster virial radius [%default]")
    result.add_option("-Q", dest="Qvir", type="float", default=0.5,
                      help="virial ratio [%default]")

    # Disk parameters
    result.add_option("-a", dest="alpha", type="float", default=1E-4,
                      help="turbulence parameter [%default]")
    result.add_option("-c", dest="R", type="float", default=30.0,
                      help="Initial disk radius [%default]")

    result.add_option("-e", dest="gas_expulsion_onset", type="float", default=0.6 | units.Myr,
                      help="the moment when the gas starts dispersing [%default]")
    result.add_option("-E", dest="gas_expulsion_timescale", type="float", default=0.1 | units.Myr,
                      help="the time after which half of the initial gas is expulsed assuming gas Plummer radius of 1 parsec [%default]")

    # Time parameters
    result.add_option("-I", dest="t_ini", type="int", default=0 | units.yr,
                      help="initial time [%default]")
    result.add_option("-t", dest="dt", type="int", default=2000 | units.yr,
                      help="time interval of recomputing circumstellar disk sizes and checking for energy conservation [%default]")
    result.add_option("-x", dest="t_end", type="float", default=2 | units.Myr,
                      help="end time of the simulation [%default]")

    # Gas behaviour
    result.add_option("-l", dest="gas_presence", action="store_false", default=False,
                      help="gas presence [%default]")
    result.add_option("-k", dest="gas_expulsion", action="store_false", default=False,
                      help="gas expulsion [%default]")

    return result


if __name__ == '__main__':
    o, arguments = new_option_parser().parse_args()
    main(**o.__dict__)<|MERGE_RESOLUTION|>--- conflicted
+++ resolved
@@ -55,8 +55,6 @@
     return disk
 
 
-<<<<<<< HEAD
-<<<<<<< HEAD
 def remote_worker_code(dt):
     code = code_queue.get()
     evolve_single_disk(code, dt)
@@ -232,10 +230,7 @@
 
 
 
-=======
->>>>>>> parent of f1e8014... wrote script to parallelize vader codes but need to test it. Also addiing functions from 2disktest to vader_cluster (like FUV_fit, interpolation for grid, etc)
-=======
->>>>>>> parent of f1e8014... wrote script to parallelize vader codes but need to test it. Also addiing functions from 2disktest to vader_cluster (like FUV_fit, interpolation for grid, etc)
+
 def main(N, Rvir, Qvir, alpha, R, gas_presence, gas_expulsion, gas_expulsion_onset, gas_expulsion_timescale,
          t_ini, t_end, save_interval, run_number, save_path,
          gamma=1,
@@ -300,9 +295,7 @@
     stars[2].initial_disk_mass = 0 | units.MSun
     stars[2].total_star_mass = stars[2].mass
     stars[2].viscous_timescale = 0 | units.yr
-<<<<<<< HEAD
-
-<<<<<<< HEAD
+
     print "creating codes..."
 
     # Create individual instances of vader codes for each disk
@@ -321,7 +314,6 @@
 
 
     # Start gravity code, add all stars
-=======
     # print("star.mass: ", stars.mass)
     # print("star.mass: ", stars.mass.value_in(units.MSun))
 
@@ -350,9 +342,6 @@
     fuv_filename_base = "p00/t{0}g{1}p00k2.flx.gz"
     g = "00"
 
->>>>>>> parent of f1e8014... wrote script to parallelize vader codes but need to test it. Also addiing functions from 2disktest to vader_cluster (like FUV_fit, interpolation for grid, etc)
-=======
-
     # print("star.mass: ", stars.mass)
     # print("star.mass: ", stars.mass.value_in(units.MSun))
 
@@ -381,7 +370,6 @@
     fuv_filename_base = "p00/t{0}g{1}p00k2.flx.gz"
     g = "00"
 
->>>>>>> parent of f1e8014... wrote script to parallelize vader codes but need to test it. Also addiing functions from 2disktest to vader_cluster (like FUV_fit, interpolation for grid, etc)
     gravity = ph4(converter)
     gravity.parameters.timestep_parameter = 0.01
     gravity.parameters.epsilon_squared = (100 | units.AU) ** 2
@@ -393,21 +381,20 @@
         = stellar.particles.new_channel_to(gravity.particles)
     channel_from_gravity_to_framework \
         = gravity.particles.new_channel_to(stars)
-<<<<<<< HEAD
+
 
     Etot_init = gravity.kinetic_energy + gravity.potential_energy
     dE_gr = 0 | Etot_init.unit
     time = 0.0 | t_end.unit
     dt = stellar.particles.time_step.amin()
 
-=======
+
 
     Etot_init = gravity.kinetic_energy + gravity.potential_energy
     dE_gr = 0 | Etot_init.unit
     time = 0.0 | t_end.unit
     dt = stellar.particles.time_step.amin()
 
->>>>>>> parent of f1e8014... wrote script to parallelize vader codes but need to test it. Also addiing functions from 2disktest to vader_cluster (like FUV_fit, interpolation for grid, etc)
     # Bright stars: no disks; emit FUV radiation
     bright_stars = [s for s in stars if s.mass.value_in(units.MSun) > 3]
 
